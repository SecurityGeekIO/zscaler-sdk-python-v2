"""
Copyright (c) 2023, Zscaler Inc.

Permission to use, copy, modify, and/or distribute this software for any
purpose with or without fee is hereby granted, provided that the above
copyright notice and this permission notice appear in all copies.

THE SOFTWARE IS PROVIDED "AS IS" AND THE AUTHOR DISCLAIMS ALL WARRANTIES
WITH REGARD TO THIS SOFTWARE INCLUDING ALL IMPLIED WARRANTIES OF
MERCHANTABILITY AND FITNESS. IN NO EVENT SHALL THE AUTHOR BE LIABLE FOR
ANY SPECIAL, DIRECT, INDIRECT, OR CONSEQUENTIAL DAMAGES OR ANY DAMAGES
WHATSOEVER RESULTING FROM LOSS OF USE, DATA OR PROFITS, WHETHER IN AN
ACTION OF CONTRACT, NEGLIGENCE OR OTHER TORTIOUS ACTION, ARISING OUT OF
OR IN CONNECTION WITH THE USE OR PERFORMANCE OF THIS SOFTWARE.
"""

from zscaler.api_client import APIClient
from zscaler.zpa.models.app_connectors import AppConnectorController
from urllib.parse import urlencode
from zscaler.utils import format_url


class AppConnectorControllerAPI(APIClient):
    """
    A Client object for the App Connectors resource.
    """
    
    reformat_params = [
        ("connector_ids", "connectors"),
        ("server_group_ids", "serverGroups"),
    ]

    def __init__(self, request_executor, config):
        super().__init__()
        self._request_executor = request_executor
        customer_id = config["client"].get("customerId")
        self._zpa_base_endpoint = f"/zpa/mgmtconfig/v1/admin/customers/{customer_id}"

    def list_connectors(self, query_params=None) -> tuple:
        """
        Enumerates app connectors in your organization with pagination.
        A subset of app connectors can be returned that match a supported
        filter expression or query.

        Args:
            query_params {dict}: Map of query parameters for the request.
                [query_params.pagesize] {int}: Page size for pagination.
                [query_params.search] {str}: Search string for filtering results.
                [query_params.microtenant_id] {str}: ID of the microtenant, if applicable.
                [query_params.max_items] {int}: Maximum number of items to fetch before stopping.
                [query_params.max_pages] {int}: Maximum number of pages to request before stopping.

        Returns:
            tuple: A tuple containing (list of App Connector instances, Response, error)

        Examples:
            List all configured App Connectors:

            >>> for connector in zpa.connectors.list_connectors():
            ...    print(connector)

        """
        http_method = "get".upper()
        api_url = format_url(
            f"""
            {self._zpa_base_endpoint}
            /connector
        """
        )

        query_params = query_params or {}
        microtenant_id = query_params.get("microtenant_id", None)
        if microtenant_id:
            query_params["microtenantId"] = microtenant_id

        # Build the query string
        if query_params:
            encoded_query_params = urlencode(query_params)
            api_url += f"?{encoded_query_params}"

        # Prepare request
<<<<<<< HEAD
        request, error = self._request_executor.create_request(http_method, api_url, body, headers)
=======
        request, error = self._request_executor\
            .create_request(http_method, api_url, params=query_params)
>>>>>>> 9c861bd4
        if error:
            return (None, None, error)

        # Execute the request
        response, error = self._request_executor.execute(request)
        if error:
            return (None, response, error)

        try:
            result = []
            for item in response.get_results():
                result.append(AppConnectorController(self.form_response_body(item)))
        except Exception as error:
            return (None, response, error)
        return (result, response, None)

    def get_connector(self, connector) -> tuple:
        """
        Returns information on the specified App Connector.

        Args:
            connector_id (str): The unique id for the ZPA App Connector.

        Returns:
            :obj:`Box`: The specified App Connector resource record.

        Examples:
            >>> app_connector = zpa.connectors.get_connector('99999')

        """
        http_method = "get".upper()
        api_url = format_url(
            f"""{
            self._zpa_base_endpoint}
<<<<<<< HEAD
            /connector/{connector_id}
        """
        )
=======
            /connector
        """)
>>>>>>> 9c861bd4

        # Ensure connector_group is a dictionary
        if isinstance(connector, dict):
            body = connector
        else:
            body = connector.as_dict()

        # Check if microtenant_id is set in the body, and use it to set query parameter
        microtenant_id = body.get("microtenant_id", None)
        params = {"microtenantId": microtenant_id} if microtenant_id else {}

        # Log for debugging to ensure the URL construct
        print(f"Final URL: {api_url}?{urlencode(params)}" if params else api_url)

        # Create the request
<<<<<<< HEAD
        request, error = self._request_executor.create_request(http_method, api_url, body, headers)

=======
        request, error = self._request_executor\
            .create_request(
            http_method, api_url, body=body, params=params
        )
>>>>>>> 9c861bd4
        if error:
            return (None, None, error)

        # Execute the request
<<<<<<< HEAD
        response, error = self._request_executor.execute(request, AppConnectorController)

=======
        response, error = self._request_executor\
            .execute(request, AppConnectorController)
>>>>>>> 9c861bd4
        if error:
            return (None, response, error)

        try:
            result = AppConnectorController(self.form_response_body(response.get_body()))
        except Exception as error:
            return (None, response, error)
        return (result, response, None)

    def update_connector(self, connector_id: str, connector) -> tuple:
        """
        Updates an existing ZPA App Connector.

        Args:
            connector_id (str): The unique id of the ZPA App Connector.

        Keyword Args:
            **description (str): Additional information about the App Connector.
            **enabled (bool): True if the App Connector is enabled.
            **name (str): The name of the App Connector.

        Returns:
            :obj:`Box`: The updated App Connector resource record.

        Examples:
            Update an App Connector name and disable it.

            >>> app_connector = zpa.connectors.update_connector('999999',
            ...    name="Updated App Connector Name",
            ...    enabled=False)

        """
        http_method = "put".upper()
        api_url = format_url(
            f"""
            {self._zpa_base_endpoint}
            /connector/{connector_id}
        """
        )

        # Ensure the connector_group is in dictionary format
        if isinstance(connector, dict):
            body = connector
        else:
            body = connector.as_dict()

        # Use get instead of pop to keep microtenant_id in the body
        microtenant_id = body.get("microtenant_id", None)
        params = {"microtenantId": microtenant_id} if microtenant_id else {}

        # Create the request
        request, error = self._request_executor.create_request(http_method, api_url, body, {}, params)
        if error:
            return (None, None, error)

        # Execute the request
        response, error = self._request_executor.execute(request, AppConnectorController)
        if error:
            return (None, response, error)

        # Handle case where no content is returned (204 No Content)
        if response is None:
            # Return a meaningful result to indicate success
            return (AppConnectorController({"id": connector_id}), None, None)

        # Parse the response into an AppConnectorGroup instance
        try:
            result = AppConnectorController(self.form_response_body(response.get_body()))
        except Exception as error:
            return (None, response, error)
        return (result, response, None)

    def delete_connector(self, connector_id: str, microtenant_id: str = None) -> tuple:
        """
        Deletes the specified App Connector from ZPA.

        Args:
            connector_id (str): The unique id for the ZPA App Connector that will be deleted.

        Returns:
            :obj:`int`: The status code for the operation.

        Examples:
            >>> zpa.connectors.delete_connector('999999')

        """
        http_method = "delete".upper()
        api_url = format_url(
            f"""
            {self._zpa_base_endpoint}
            /connector/{connector_id}
        """
        )

        # Handle microtenant_id in URL params if provided
        params = {"microtenantId": microtenant_id} if microtenant_id else {}

        # Create the request
        request, error = self._request_executor.create_request(http_method, api_url, params=params)
        if error:
            return (None, None, error)

        # Execute the request
        response, error = self._request_executor.execute(request)
        if error:
            return (None, response, error)

        return (None, response, None)

    def bulk_delete_connectors(self, connector_ids: list, microtenant_id: str = None) -> tuple:
        """
        Deletes all specified App Connectors from ZPA.

        Args:
            connector_ids (list): The list of unique ids for the ZPA App Connectors that will be deleted.

        Returns:
            :obj:`int`: The status code for the operation.

        Examples:
            >>> zpa.connectors.bulk_delete_connectors(['111111', '222222', '333333'])

        """
        http_method = "post".upper()
        api_url = format_url(
            f"""
            {self._zpa_base_endpoint}
            /connector/bulkDelete
        """
        )

        # Handle microtenant_id in URL params if provided
        params = {"microtenantId": microtenant_id} if microtenant_id else {}

        payload = {"ids": connector_ids}

        # Create the request
        request, error = self._request_executor.create_request(http_method, api_url, payload, params=params)

        if error:
            return (None, None, error)

        # Execute the request
        response, error = self._request_executor.execute(request)
        if error:
            return (None, response, error)

        return (None, response, None)<|MERGE_RESOLUTION|>--- conflicted
+++ resolved
@@ -52,7 +52,7 @@
 
         Returns:
             tuple: A tuple containing (list of App Connector instances, Response, error)
-
+    
         Examples:
             List all configured App Connectors:
 
@@ -61,12 +61,10 @@
 
         """
         http_method = "get".upper()
-        api_url = format_url(
-            f"""
+        api_url = format_url(f"""
             {self._zpa_base_endpoint}
             /connector
-        """
-        )
+        """)
 
         query_params = query_params or {}
         microtenant_id = query_params.get("microtenant_id", None)
@@ -79,24 +77,23 @@
             api_url += f"?{encoded_query_params}"
 
         # Prepare request
-<<<<<<< HEAD
-        request, error = self._request_executor.create_request(http_method, api_url, body, headers)
-=======
         request, error = self._request_executor\
             .create_request(http_method, api_url, params=query_params)
->>>>>>> 9c861bd4
-        if error:
-            return (None, None, error)
-
-        # Execute the request
-        response, error = self._request_executor.execute(request)
+        if error:
+            return (None, None, error)
+
+        # Execute the request
+        response, error = self._request_executor\
+            .execute(request)
         if error:
             return (None, response, error)
 
         try:
             result = []
             for item in response.get_results():
-                result.append(AppConnectorController(self.form_response_body(item)))
+                result.append(AppConnectorController(
+                    self.form_response_body(item))
+                )
         except Exception as error:
             return (None, response, error)
         return (result, response, None)
@@ -116,17 +113,10 @@
 
         """
         http_method = "get".upper()
-        api_url = format_url(
-            f"""{
+        api_url = format_url(f"""{
             self._zpa_base_endpoint}
-<<<<<<< HEAD
-            /connector/{connector_id}
-        """
-        )
-=======
             /connector
         """)
->>>>>>> 9c861bd4
 
         # Ensure connector_group is a dictionary
         if isinstance(connector, dict):
@@ -142,31 +132,23 @@
         print(f"Final URL: {api_url}?{urlencode(params)}" if params else api_url)
 
         # Create the request
-<<<<<<< HEAD
-        request, error = self._request_executor.create_request(http_method, api_url, body, headers)
-
-=======
         request, error = self._request_executor\
             .create_request(
             http_method, api_url, body=body, params=params
         )
->>>>>>> 9c861bd4
-        if error:
-            return (None, None, error)
-
-        # Execute the request
-<<<<<<< HEAD
-        response, error = self._request_executor.execute(request, AppConnectorController)
-
-=======
+        if error:
+            return (None, None, error)
+
+        # Execute the request
         response, error = self._request_executor\
             .execute(request, AppConnectorController)
->>>>>>> 9c861bd4
         if error:
             return (None, response, error)
 
         try:
-            result = AppConnectorController(self.form_response_body(response.get_body()))
+            result = AppConnectorController(
+                self.form_response_body(response.get_body())
+            )
         except Exception as error:
             return (None, response, error)
         return (result, response, None)
@@ -195,12 +177,10 @@
 
         """
         http_method = "put".upper()
-        api_url = format_url(
-            f"""
+        api_url = format_url(f"""
             {self._zpa_base_endpoint}
             /connector/{connector_id}
-        """
-        )
+        """)
 
         # Ensure the connector_group is in dictionary format
         if isinstance(connector, dict):
@@ -212,13 +192,18 @@
         microtenant_id = body.get("microtenant_id", None)
         params = {"microtenantId": microtenant_id} if microtenant_id else {}
 
-        # Create the request
-        request, error = self._request_executor.create_request(http_method, api_url, body, {}, params)
-        if error:
-            return (None, None, error)
-
-        # Execute the request
-        response, error = self._request_executor.execute(request, AppConnectorController)
+        # Log for debugging to ensure the URL construct
+        print(f"Final URL: {api_url}?{urlencode(params)}" if params else api_url)
+
+        # Create the request
+        request, error = self._request_executor\
+            .create_request(http_method, api_url, body, {}, params)
+        if error:
+            return (None, None, error)
+
+        # Execute the request
+        response, error = self._request_executor\
+            .execute(request, AppConnectorController)
         if error:
             return (None, response, error)
 
@@ -229,7 +214,9 @@
 
         # Parse the response into an AppConnectorGroup instance
         try:
-            result = AppConnectorController(self.form_response_body(response.get_body()))
+            result = AppConnectorController(
+                self.form_response_body(response.get_body())
+            )
         except Exception as error:
             return (None, response, error)
         return (result, response, None)
@@ -249,23 +236,23 @@
 
         """
         http_method = "delete".upper()
-        api_url = format_url(
-            f"""
+        api_url = format_url(f"""
             {self._zpa_base_endpoint}
             /connector/{connector_id}
-        """
-        )
+        """)
 
         # Handle microtenant_id in URL params if provided
         params = {"microtenantId": microtenant_id} if microtenant_id else {}
 
         # Create the request
-        request, error = self._request_executor.create_request(http_method, api_url, params=params)
-        if error:
-            return (None, None, error)
-
-        # Execute the request
-        response, error = self._request_executor.execute(request)
+        request, error = self._request_executor\
+            .create_request(http_method, api_url, params=params)
+        if error:
+            return (None, None, error)
+
+        # Execute the request
+        response, error = self._request_executor\
+            .execute(request)
         if error:
             return (None, response, error)
 
@@ -286,27 +273,27 @@
 
         """
         http_method = "post".upper()
-        api_url = format_url(
-            f"""
+        api_url = format_url(f"""
             {self._zpa_base_endpoint}
             /connector/bulkDelete
-        """
-        )
-
+        """)
+        
         # Handle microtenant_id in URL params if provided
         params = {"microtenantId": microtenant_id} if microtenant_id else {}
 
         payload = {"ids": connector_ids}
 
         # Create the request
-        request, error = self._request_executor.create_request(http_method, api_url, payload, params=params)
-
-        if error:
-            return (None, None, error)
-
-        # Execute the request
-        response, error = self._request_executor.execute(request)
-        if error:
-            return (None, response, error)
-
-        return (None, response, None)+        request, error = self._request_executor\
+            .create_request(http_method, api_url, payload, params=params)
+
+        if error:
+            return (None, None, error)
+
+        # Execute the request
+        response, error = self._request_executor\
+            .execute(request)
+        if error:
+            return (None, response, error)
+
+        return (None, response, None)
