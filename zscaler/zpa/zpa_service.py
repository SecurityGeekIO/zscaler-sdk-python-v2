from zscaler.zpa.authdomains import AuthDomainsAPI
from zscaler.zpa.application_segment import ApplicationSegmentAPI
from zscaler.zpa.application_segment_inspection import AppSegmentsInspectionAPI
from zscaler.zpa.application_segment_pra import AppSegmentsPRAAPI
from zscaler.zpa.app_connector_groups import AppConnectorGroupAPI
from zscaler.zpa.app_connectors import AppConnectorControllerAPI
from zscaler.zpa.app_connector_schedule import AppConnectorScheduleAPI
from zscaler.zpa.servers import AppServersAPI
from zscaler.zpa.cbi_banner import CBIBannerAPI
from zscaler.zpa.cbi_certificate import CBICertificateAPI
from zscaler.zpa.cbi_profile import CBIProfileAPI
from zscaler.zpa.cbi_region import CBIRegionAPI
from zscaler.zpa.cbi_zpa_profile import CBIZPAProfileAPI
from zscaler.zpa.certificates import CertificatesAPI
from zscaler.zpa.cloud_connector_groups import CloudConnectorGroupsAPI
from zscaler.zpa.customer_version_profile import CustomerVersionProfileAPI
from zscaler.zpa.emergency_access import EmergencyAccessAPI
from zscaler.zpa.enrollment_certificates import EnrollmentCertificateAPI
from zscaler.zpa.idp import IDPControllerAPI
from zscaler.zpa.inspection import InspectionControllerAPI
from zscaler.zpa.machine_groups import MachineGroupsAPI
from zscaler.zpa.microtenants import MicrotenantsAPI
from zscaler.zpa.lss import LSSConfigControllerAPI
from zscaler.zpa.policies import PolicySetControllerAPI
from zscaler.zpa.posture_profiles import PostureProfilesAPI
from zscaler.zpa.pra_approval import PRAApprovalAPI
from zscaler.zpa.pra_console import PRAConsoleAPI
from zscaler.zpa.pra_credential import PRACredentialAPI
from zscaler.zpa.pra_portal import PRAPortalAPI
from zscaler.zpa.provisioning import ProvisioningKeyAPI
from zscaler.zpa.segment_groups import SegmentGroupsAPI
from zscaler.zpa.server_groups import ServerGroupsAPI
from zscaler.zpa.service_edges import ServiceEdgeControllerAPI
from zscaler.zpa.service_edge_groups import ServiceEdgeGroupAPI
from zscaler.zpa.service_edge_schedule import ServiceEdgeScheduleAPI
from zscaler.zpa.saml_attributes import SAMLAttributesAPI
from zscaler.zpa.scim_groups import SCIMGroupsAPI
from zscaler.zpa.scim_attributes import ScimAttributeHeaderAPI
from zscaler.zpa.trusted_networks import TrustedNetworksAPI


class ZPAService:
    """ZPA Service client, exposing various ZPA APIs."""

    def __init__(self, request_executor, config):
        self._request_executor = request_executor
        self._config = config

    @property
    def authdomains(self):
        """
        The interface object for the :ref:`ZPA Auth Domains interface <zpa-authdomains>`.

        """
        return AuthDomainsAPI(self._request_executor, self._config)

    @property
    def app_segments(self):
        """
        The interface object for the :ref:`ZPA Application Segments interface <zpa-app_segments>`.

        """
        return ApplicationSegmentAPI(self._request_executor, self._config)

    @property
    def app_segments_pra(self):
        """
        The interface object for the :ref:`ZPA Application Segments PRA interface <zpa-app_segments_pra>`.

        """
        return AppSegmentsPRAAPI(self._request_executor, self._config)

    @property
    def app_segments_inspection(self):
        """
        The interface object for the :ref:`ZPA Application Segments PRA interface <zpa-app_segments_inspection>`.

        """
        return AppSegmentsInspectionAPI(self._request_executor, self._config)

    @property
    def cbi_banner(self):
        """
        The interface object for the :ref:`ZPA Cloud Browser Isolation Banner interface <zpa-cbi_banner>`.

        """
        return CBIBannerAPI(self._request_executor, self._config)

    @property
    def cbi_certificate(self):
        """
        The interface object for the :ref:`ZPA Cloud Browser Isolation Certificate interface <zpa-cbi_certificate>`.

        """
        return CBICertificateAPI(self._request_executor, self._config)

    @property
    def cbi_profile(self):
        """
        The interface object for the :ref:`ZPA Cloud Browser Isolation Profile interface <zpa-cbi_profile>`.

        """
        return CBIProfileAPI(self._request_executor, self._config)

    @property
    def cbi_region(self):
        """
        The interface object for the :ref:`ZPA Cloud Browser Isolation Region interface <zpa-cbi_region>`.

        """
        return CBIRegionAPI(self._request_executor, self._config)

    @property
    def cbi_zpa_profile(self):
        """
        The interface object for the :ref:`ZPA Cloud Browser Isolation ZPA Profile interface <zpa-cbi_zpa_profile>`.

        """
        return CBIZPAProfileAPI(self._request_executor, self._config)
    
    @property
    def certificates(self):
        """
        The interface object for the :ref:`ZPA Browser Access Certificates interface <zpa-certificates>`.

        """
        return CertificatesAPI(self._request_executor, self._config)

    @property
    def customer_version_profile(self):
        """
        The interface object for the :ref:`ZPA Customer Version profile interface <zpa-customer_version_profile>`.

        """
        return CustomerVersionProfileAPI(self._request_executor, self._config)
<<<<<<< HEAD

    @property
    def isolation(self):
        """
        The interface object for the :ref:`ZPA Isolation <zpa-isolation>`.

        """
        return CloudBrowserIsolationAPI(self._request_executor, self._config)
=======
>>>>>>> 9c861bd4

    @property
    def cloud_connector_groups(self):
        """
        The interface object for the :ref:`ZPA Cloud Connector Groups interface <zpa-cloud_connector_groups>`.

        """
        return CloudConnectorGroupsAPI(self._request_executor, self._config)

    @property
    def app_connector_groups(self):
        """
        The interface object for the :ref:`ZPA App Connector Groups interface <zpa-app_connector_groups>`.

        """
        return AppConnectorGroupAPI(self._request_executor, self._config)

    @property
    def connectors(self):
        """
        The interface object for the :ref:`ZPA Connectors interface <zpa-connectors>`.

        """
        return AppConnectorControllerAPI(self._request_executor, self._config)

    @property
    def app_connector_schedule(self):
        """
        The interface object for the :ref:`ZPA App Connector Groups interface <zpa-app_connector_schedule>`.

        """
        return AppConnectorScheduleAPI(self._request_executor, self._config)

    @property
    def emergency_access(self):
        """
        The interface object for the :ref:`ZPA Emergency Access interface <zpa-emergency_access>`.

        """
        return EmergencyAccessAPI(self._request_executor, self._config)

    @property
    def enrollment_certificates(self):
        """
        The interface object for the :ref:`ZPA Enrollment Certificate interface <zpa-enrollment_certificates>`.

        """
        return EnrollmentCertificateAPI(self._request_executor, self._config)

    @property
    def idp(self):
        """
        The interface object for the :ref:`ZPA IDP interface <zpa-idp>`.

        """
        return IDPControllerAPI(self._request_executor, self._config)

    @property
    def inspection(self):
        """
        The interface object for the :ref:`ZPA Inspection interface <zpa-inspection>`.

        """
        return InspectionControllerAPI(self._request_executor, self._config)

    @property
    def lss(self):
        """
        The interface object for the :ref:`ZIA Log Streaming Service Config interface <zpa-lss>`.

        """
        return LSSConfigControllerAPI(self._request_executor, self._config)

    @property
    def machine_groups(self):
        """
        The interface object for the :ref:`ZPA Machine Groups interface <zpa-machine_groups>`.

        """
        return MachineGroupsAPI(self._request_executor, self._config)

    @property
    def microtenants(self):
        """
        The interface object for the :ref:`ZPA Microtenants interface <zpa-microtenants>`.

        """
        return MicrotenantsAPI(self._request_executor, self._config)

    @property
    def policies(self):
        """
        The interface object for the :ref:`ZPA Policy Sets interface <zpa-policies>`.

        """
        return PolicySetControllerAPI(self._request_executor, self._config)

    @property
    def posture_profiles(self):
        """
        The interface object for the :ref:`ZPA Posture Profiles interface <zpa-posture_profiles>`.

        """
        return PostureProfilesAPI(self._request_executor, self._config)

    @property
    def pra_approval(self):
        """
        The interface object for the :ref:`ZPA Privileged Remote Access Approval interface <zpa-pra_approval>`.

        """
        return PRAApprovalAPI(self._request_executor, self._config)

    @property
    def pra_console(self):
        """
        The interface object for the :ref:`ZPA Privileged Remote Access Console interface <zpa-pra_console>`.

        """
        return PRAConsoleAPI(self._request_executor, self._config)

    @property
    def pra_credential(self):
        """
        The interface object for the :ref:`ZPA Privileged Remote Access Credential interface <zpa-pra_credential>`.

        """
        return PRACredentialAPI(self._request_executor, self._config)

    @property
    def pra_portal(self):
        """
        The interface object for the :ref:`ZPA Privileged Remote Access Portal interface <zpa-pra_portal>`.

        """
        return PRAPortalAPI(self._request_executor, self._config)
   
    @property
    def provisioning(self):
        """
        The interface object for the :ref:`ZPA Provisioning interface <zpa-provisioning>`.

        """
        return ProvisioningKeyAPI(self._request_executor, self._config)

    @property
    def saml_attributes(self):
        """
        The interface object for the :ref:`ZPA SAML Attributes interface <zpa-saml_attributes>`.

        """
        return SAMLAttributesAPI(self._request_executor, self._config)

    @property
    def scim_attributes(self):
        """
        The interface object for the :ref:`ZPA SCIM Attributes interface <zpa-scim_attributes>`.

        """
        return ScimAttributeHeaderAPI(self._request_executor, self._config)

    @property
    def scim_groups(self):
        """
        The interface object for the :ref:`ZPA SCIM Groups interface <zpa-scim_groups>`.

        """
        return SCIMGroupsAPI(self._request_executor, self._config)

    @property
    def segment_groups(self):
        """
        The interface object for the :ref:`ZPA Segment Groups interface <zpa-segment_groups>`.

        """
        return SegmentGroupsAPI(self._request_executor, self._config)

    @property
    def server_groups(self):
        """
        The interface object for the :ref:`ZPA Server Groups interface <zpa-server_groups>`.

        """
        return ServerGroupsAPI(self._request_executor, self._config)

    @property
    def servers(self):
        """
        The interface object for the :ref:`ZPA Application Servers interface <zpa-app_servers>`.

        """
        return AppServersAPI(self._request_executor, self._config)

    @property
    def service_edges(self):
        """
        The interface object for the :ref:`ZPA Service Edges interface <zpa-service_edges>`.

        """
        return ServiceEdgeControllerAPI(self._request_executor, self._config)

    @property
    def service_edge_group(self):
        """
        The interface object for the :ref:`ZPA Service Edge Groups interface <zpa-service_edge_groups>`.

        """
        return ServiceEdgeGroupAPI(self._request_executor, self._config)

    @property
    def service_edge_schedule(self):
        """
        The interface object for the :ref:`ZPA Service Edge Groups interface <zpa-service_edge_schedule>`.

        """
        return ServiceEdgeScheduleAPI(self._request_executor, self._config)

    @property
    def trusted_networks(self):
        """
        The interface object for the :ref:`ZPA Trusted Networks interface <zpa-trusted_networks>`.

        """
        return TrustedNetworksAPI(self._request_executor, self._config)<|MERGE_RESOLUTION|>--- conflicted
+++ resolved
@@ -133,17 +133,6 @@
 
         """
         return CustomerVersionProfileAPI(self._request_executor, self._config)
-<<<<<<< HEAD
-
-    @property
-    def isolation(self):
-        """
-        The interface object for the :ref:`ZPA Isolation <zpa-isolation>`.
-
-        """
-        return CloudBrowserIsolationAPI(self._request_executor, self._config)
-=======
->>>>>>> 9c861bd4
 
     @property
     def cloud_connector_groups(self):
@@ -160,7 +149,7 @@
 
         """
         return AppConnectorGroupAPI(self._request_executor, self._config)
-
+    
     @property
     def connectors(self):
         """
@@ -176,7 +165,7 @@
 
         """
         return AppConnectorScheduleAPI(self._request_executor, self._config)
-
+    
     @property
     def emergency_access(self):
         """
@@ -192,7 +181,7 @@
 
         """
         return EnrollmentCertificateAPI(self._request_executor, self._config)
-
+    
     @property
     def idp(self):
         """
@@ -360,7 +349,7 @@
 
         """
         return ServiceEdgeScheduleAPI(self._request_executor, self._config)
-
+    
     @property
     def trusted_networks(self):
         """
