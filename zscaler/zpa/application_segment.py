--- conflicted
+++ resolved
@@ -53,12 +53,10 @@
             tuple: A tuple containing (list of ApplicationSegment instances, Response, error)
         """
         http_method = "get".upper()
-        api_url = format_url(
-            f"""
+        api_url = format_url(f"""
             {self._zpa_base_endpoint}
             /application
-        """
-        )
+        """)
 
         # Handle optional query parameters
         query_params = query_params or {}
@@ -74,29 +72,23 @@
             api_url += f"?{encoded_query_params}"
 
         # Prepare request
-<<<<<<< HEAD
-        request, error = self._request_executor.create_request(http_method, api_url, body, headers)
-=======
         request, error = self._request_executor\
             .create_request(http_method, api_url, body={}, headers={})
->>>>>>> 9c861bd4
-        if error:
-            return (None, None, error)
-
-        # Execute the request
-<<<<<<< HEAD
-        response, error = self._request_executor.execute(request)
-=======
+        if error:
+            return (None, None, error)
+
+        # Execute the request
         response, error = self._request_executor\
         .execute(request)
->>>>>>> 9c861bd4
         if error:
             return (None, response, error)
 
         try:
             result = []
             for item in response.get_results():
-                result.append(ApplicationSegment(self.form_response_body(item)))
+                result.append(ApplicationSegment(
+                    self.form_response_body(item))
+                )
         except Exception as error:
             return (None, response, error)
         return (result, response, None)
@@ -115,8 +107,7 @@
             tuple: A tuple containing the `ApplicationSegment` instance, response object, and error if any.
         """
         http_method = "get".upper()
-        api_url = format_url(
-            f"""
+        api_url = format_url(f"""
             {self._zpa_base_endpoint}
             /application/{segment_id}
         """)
@@ -140,19 +131,16 @@
             return (None, None, error)
 
         # Execute the request
-<<<<<<< HEAD
-        response, error = self._request_executor.execute(request, ApplicationSegment)
-
-=======
         response, error = self._request_executor\
             .execute(request, ApplicationSegment)
->>>>>>> 9c861bd4
         if error:
             return (None, response, error)
 
         # Parse the response into an AppConnectorGroup instance
         try:
-            result = ApplicationSegment(self.form_response_body(response.get_body()))
+            result = ApplicationSegment(
+                self.form_response_body(response.get_body())
+            )
         except Exception as error:
             return (None, response, error)
         return (result, response, None)
@@ -174,12 +162,10 @@
             tuple: A tuple containing the `ApplicationSegment` instance, response object, and error if any.
         """
         http_method = "post".upper()
-        api_url = format_url(
-            f"""
+        api_url = format_url(f"""
             {self._zpa_base_endpoint}
             /application
-        """
-        )
+        """)
 
         # Ensure app_segment is a dictionary
         if isinstance(app_segment, dict):
@@ -199,8 +185,6 @@
         if "clientless_app_ids" in body:
             body["clientlessApps"] = transform_clientless_apps(body.pop("clientless_app_ids"))
 
-<<<<<<< HEAD
-=======
         if kwargs.get("tcp_port_ranges"):
             body["tcpPortRange"] = [{"from": ports[0], "to": ports[1]} for ports in kwargs.pop("tcp_port_ranges")]
 
@@ -213,9 +197,10 @@
         # Apply add_id_groups to reformat params based on self.reformat_params
         add_id_groups(self.reformat_params, kwargs, body)
     
->>>>>>> 9c861bd4
         # Create the request
-        request, error = self._request_executor.create_request(http_method, api_url, body=body, params=params)
+        request, error = self._request_executor.create_request(
+            http_method, api_url, body=body, params=params
+        )
         if error:
             return (None, None, error)
 
@@ -246,12 +231,10 @@
             tuple: A tuple containing the updated `ApplicationSegment` instance, response object, and error if any.
         """
         http_method = "put".upper()
-        api_url = format_url(
-            f"""
+        api_url = format_url(f"""
             {self._zpa_base_endpoint}
             /application/{segment_id}
-        """
-        )
+        """)
 
         # Ensure app_segment is a dictionary
         if isinstance(app_segment, dict):
@@ -270,8 +253,6 @@
         # Reformat clientless_app_ids if present
         if "clientless_app_ids" in body:
             body["clientlessApps"] = transform_clientless_apps(body.pop("clientless_app_ids"))
-<<<<<<< HEAD
-=======
 
         if kwargs.get("tcp_port_ranges"):
             body["tcpPortRange"] = [{"from": ports[0], "to": ports[1]} for ports in kwargs.pop("tcp_port_ranges")]
@@ -284,14 +265,15 @@
         
         add_id_groups(self.reformat_params, kwargs, body)
         
->>>>>>> 9c861bd4
         # Create the request
-        request, error = self._request_executor.create_request(http_method, api_url, body, {}, params)
-        if error:
-            return (None, None, error)
-
-        # Execute the request
-        response, error = self._request_executor.execute(request, ApplicationSegment)
+        request, error = self._request_executor\
+            .create_request(http_method, api_url, body, {}, params)
+        if error:
+            return (None, None, error)
+
+        # Execute the request
+        response, error = self._request_executor\
+            .execute(request, ApplicationSegment)
         if error:
             return (None, response, error)
 
@@ -301,15 +283,13 @@
             return (ApplicationSegment({"id": segment_id}), None, None)
 
         try:
-            result = ApplicationSegment(self.form_response_body(response.get_body()))
+            result = ApplicationSegment(
+                self.form_response_body(response.get_body())
+            )
         except Exception as error:
             return (None, response, error)
         return (result, response, None)
-<<<<<<< HEAD
-
-=======
     
->>>>>>> 9c861bd4
     def delete_segment(self, segment_id: str, force_delete: bool = False, microtenant_id: str = None) -> tuple:
         """
         Deletes the specified Application Segment from ZPA.
@@ -324,12 +304,10 @@
             tuple: A tuple containing the response and error (if any).
         """
         http_method = "delete".upper()
-        api_url = format_url(
-            f"""
+        api_url = format_url(f"""
             {self._zpa_base_endpoint}
             /application/{segment_id}
-        """
-        )
+        """)
 
         # Handle microtenant_id in URL params if provided
         params = {"microtenantId": microtenant_id} if microtenant_id else {}
