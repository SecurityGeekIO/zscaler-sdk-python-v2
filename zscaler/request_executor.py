import logging
import time
import uuid
from zscaler.oneapi_http_client import HTTPClient
from zscaler.oneapi_response import ZscalerAPIResponse
from zscaler.oneapi_oauth_client import OAuth
from zscaler.user_agent import UserAgent
from zscaler.utils import convert_date_time_to_seconds
from zscaler.error_messages import ERROR_MESSAGE_429_MISSING_DATE_X_RESET
from http import HTTPStatus
from zscaler.helpers import convert_keys_to_snake_case, to_lower_camel_case

logger = logging.getLogger(__name__)


class RequestExecutor:
    """
    This class handles all of the requests sent by the Zscaler SDK Client (ZIA, ZPA, ZCC, etc.).
    """

    BASE_URL = "https://api.zsapi.net"  # Default base URL for API calls

    def __init__(self, config, cache, http_client=None):
        """
        Constructor for Request Executor object for Zscaler SDK Client.

        Args:
            config (dict): This dictionary contains the configuration of the Request Executor.
            cache (object): Cache object for storing request responses.
            http_client (object, optional): Custom HTTP client for making requests.
        """
        logger.info("Initializing RequestExecutor with provided configuration.")

        # Validate and set request timeout
        self._request_timeout = config["client"].get("requestTimeout", 240)  # Default to 240 seconds
        if self._request_timeout < 0:
            raise ValueError(f"Invalid request timeout: {self._request_timeout}. Must be greater than zero.")

        # Validate and set max retries for rate limiting
        self._max_retries = config["client"]["rateLimit"].get("maxRetries", 2)
        if self._max_retries < 0:
            raise ValueError(f"Invalid max retries: {self._max_retries}. Must be 0 or greater.")

        # Set configuration and cache
        self._config = config
        self._cache = cache

        # Retrieve cloud, service, and customer ID (optional)
        self.cloud = self._config["client"].get("cloud", "production").lower()
        self.service = self._config["client"].get("service", "zia")  # Default to ZIA
        self.customer_id = self._config["client"].get("customerId")  # Optional for ZIA/ZCC
        self.microtenant_id = self._config["client"].get("microtenantId")  # Optional for ZIA/ZCC

        # Initialize base URL based on the cloud setting
        self._base_url = self.get_base_url(self.cloud)
        logger.debug(f"Base URL set to: {self._base_url}")

        # OAuth2 setup
        self._oauth = OAuth(self, self._config)
        self._access_token = None

        # Set default headers from config
        self._default_headers = {
            "User-Agent": UserAgent(config["client"].get("userAgent", None)).get_user_agent_string(),
            "Accept": "application/json",
            "Content-Type": "application/json",
        }

        # Initialize the HTTP client, considering proxy and SSL context from config
        http_client_impl = http_client or HTTPClient
        self._http_client = http_client_impl(
            {
                "requestTimeout": self._request_timeout,
                "headers": self._default_headers,
                "proxy": self._config["client"].get("proxy"),
                "sslContext": self._config["client"].get("sslContext"),
            }
        )

        # Initialize custom headers as an empty dictionary
        self._custom_headers = {}

    def get_base_url(self, cloud: str) -> str:
        """
        Gets the appropriate base URL based on the cloud value.

        Args:
            cloud (str): The cloud environment (e.g., "beta", "production").

        Returns:
            str: The constructed base URL for API requests.
        """
        logger.debug(f"Determining base URL for cloud: {cloud}")
        if cloud and cloud != "production":
            return f"https://api.{cloud}.zsapi.net"
        return self.BASE_URL

    def get_service_type(self, url):
        logger.debug(f"Determining service type for URL: {url}")
        if "/zia" in url:
            return "zia"
        elif "/zcc" in url:
            return "zcc"
        elif "/zpa" in url:
            return "zpa"
        else:
            raise ValueError(f"Unsupported service: {url}")

    def create_request(
        self,
        method: str,
        endpoint: str,
        body: dict = None,
        headers: dict = {},
        params: dict = {},
    ):
        logger.info(f"Creating request for endpoint: {endpoint} with method: {method}")
        # Get the appropriate base URL based on the service and cloud environment
        base_url = self.get_base_url(self.cloud)

        # Ensure the final URL is constructed by appending the base URL
        final_url = f"{base_url}/{endpoint.lstrip('/')}"

        logger.debug(f"Final URL after service detection and version handling: {final_url}")

        # OAuth
        self._oauth = OAuth(self, self._config)

        # Set headers, including OAuth token if required
        headers = {**self._default_headers, **headers}
        headers["Authorization"] = f"Bearer {self._oauth._get_access_token()}"

<<<<<<< HEAD
        # Convert body and params to camelCase before sending
        if body:
            body = {to_lower_camel_case(k): v for k, v in body.items()}
=======
        print(f"Request headers: {headers}")

        # Handle ZPA-specific cases, especially the /reorder endpoint which expects a JSON list
        if "/zpa/" in endpoint and "/reorder" in endpoint and isinstance(body, list):
            # For the /reorder endpoint, handle the body as a list
            print(f"Handling ZPA reorder endpoint with list body: {body}")
            json_payload = body
        else:
            # For all other endpoints, process the body as a dictionary
            if body:
                body = {to_lower_camel_case(k): v for k, v in body.items()}
            json_payload = body
>>>>>>> 9c861bd4

        if params:
            params = {to_lower_camel_case(k): v for k, v in params.items()}

        if "/zpa/" in endpoint:
            # Check for microtenantId in body, params, and config (in that order)
            microtenant_id = None
            if body and isinstance(body, dict) and "microtenantId" in body and body["microtenantId"]:
                microtenant_id = body["microtenantId"]
            elif params and "microtenantId" in params and params["microtenantId"]:
                microtenant_id = params["microtenantId"]
            elif self.microtenant_id:
                microtenant_id = self.microtenant_id

            # Set microtenantId in params if found
            if microtenant_id:
                params["microtenantId"] = microtenant_id
        else:
            if params.get("microtenantId") is not None:
                del params["microtenantId"]

<<<<<<< HEAD
=======
        print(f"Final request body (before JSON serialization): {json_payload}")

>>>>>>> 9c861bd4
        # Construct the request dictionary
        request = {
            "method": method,
            "url": final_url,
            "json": body,  # Always use 'json' for JSON payloads
            "params": params,
            "headers": headers,
            "uuid": uuid.uuid4(),
        }

        logger.debug(f"Request created: {request}")
        return request, None

    def execute(self, request, response_type=None):
        """
        High-level request execution method.

        Args:
            request (dict): Dictionary object containing request details.
            response_type (type): The data type to return (e.g., RuleLabels).

        Returns:
            ZscalerAPIResponse or error
        """
        logger.info(f"Executing request to URL: {request['url']}")
        logger.debug(f"Request details: {request}")

        # Fire the request
        try:
            request, response, response_body, error = self.fire_request(request)
        except Exception as ex:
            logger.error(f"Exception during HTTP request: {ex}")
            return None, ex

        # Check for an error during execution
        if error is not None:
            logger.error(f"Error during request execution: {error}")
            return None, error

        # Handle 204 No Content case globally
        if response.status_code == 204:
            logger.debug(f"Received 204 No Content from {request['url']}")
            # Return None for the object, as there's no content to parse
            return None, None

        # Check for any errors in the HTTP response
        try:
            response_data, error = self._http_client.check_response_for_error(request["url"], response, response_body)
        except Exception as ex:
            logger.error(f"Exception while checking response for errors: {ex}")
            return None, ex

        # If there was an error in the response, return it
        if error:
            logger.error(f"Error in HTTP response: {error}")
            return None, error

        logger.info(f"Successful response from {request['url']}")
        logger.debug(f"Response Data: {response_data}")

        # Convert response body keys from camelCase to snake_case if response_data is a dict or list
        if isinstance(response_data, (dict, list)):
            response_data = convert_keys_to_snake_case(response_data)

        # Return the ZscalerAPIResponse object (this will handle pagination)
        return (
            ZscalerAPIResponse(
                request_executor=self,
                req=request,
                res_details=response,
                response_body=response_body,
                data_type=response_type,
                service_type=self.get_service_type(request["url"]),
            ),
            None,
        )

    def fire_request(self, request):
        """
        Send request using HTTP client.

        Args:
            request (dict): HTTP request in dictionary format.

        Returns:
            request, response, response_body, error
        """
        logger.info(f"Sending request to URL: {request['url']}")
        logger.debug(f"Request details: {request}")

        # Pass both URL and params to create_key
        url_cache_key = self._cache.create_key(request["url"], request["params"])

        # Remove cache entry if not a GET call
        if request["method"].upper() != "GET":
            self._cache.delete(url_cache_key)

        # Check if response exists in cache
        if self._cache.contains(url_cache_key):
            logger.info(f"Cache hit for URL: {request['url']}")
            return self._cache.get(url_cache_key), None

        # Send actual request
        request, response, response_body, error = self.fire_request_helper(request, 0, time.time())

        if error is None and request["method"].upper() == "GET" and 200 <= response.status_code < 300:
            logger.info(f"Caching response for URL: {request['url']}")
            self._cache.add(url_cache_key, (response, response_body))

        return request, response, response_body, error

    def fire_request_helper(self, request, attempts, request_start_time):
        """
        Helper method to perform HTTP call with retries if needed.

        Args:
            request (dict): HTTP request representation.
            attempts (int): Number of attempted HTTP calls so far.
            request_start_time (float): Original start time of request.

        Returns:
            Tuple of request, response object, response body, and error.
        """
        logger.debug(f"Attempting request to URL: {request['url']}, attempt {attempts + 1}")
        current_req_start_time = time.time()
        max_retries = self._max_retries
        req_timeout = self._request_timeout

        if req_timeout > 0 and (current_req_start_time - request_start_time) > req_timeout:
            logger.error("Request Timeout exceeded.")
            return None, None, None, Exception("Request Timeout exceeded.")

        response, error = self._http_client.send_request(request)

        if error:
            logger.error(f"Error sending request: {error}")
            return None, None, None, error

        headers = response.headers

        if attempts < max_retries and self.is_retryable_status(response.status_code):
            date_time = headers.get("Date", "")
            if date_time:
                date_time = convert_date_time_to_seconds(date_time)

            # Extract the x-ratelimit-reset value and convert it to float
            retry_limit_reset_header = headers.get("x-ratelimit-reset")  # Get the value for x-ratelimit-reset
            if retry_limit_reset_header is not None:  # Check if the header exists
                retry_limit_reset_headers = [float(retry_limit_reset_header)]  # Convert to float
            else:
                retry_limit_reset_headers = []  # Default to an empty list if not present

            retry_after = headers.get("Retry-After") or headers.get("retry-after")
            if retry_after:
                retry_after = int(retry_after.strip("s"))

            if not date_time or not retry_limit_reset_headers:
                logger.error("Missing Date or X-Rate-Limit-Reset headers.")
                return None, response, response.text, Exception(ERROR_MESSAGE_429_MISSING_DATE_X_RESET)
            # x-ratelimit-reset: The time (in seconds) remaining in the current window after which the rate limit resets.
            # so no need to substract the date unix time
            backoff_seconds = retry_limit_reset_headers[0]
            logger.info(f"Hit rate limit. Retrying request in {backoff_seconds} seconds.")
            time.sleep(backoff_seconds)
            attempts += 1
            return self.fire_request_helper(request, attempts, request_start_time)

        return request, response, response.text, None

    def is_retryable_status(self, status):
        """
        Checks if HTTP status is retryable.

        Retryable statuses: 429, 503, 504
        """
        return status is not None and status in (
            HTTPStatus.TOO_MANY_REQUESTS,
            HTTPStatus.SERVICE_UNAVAILABLE,
            HTTPStatus.GATEWAY_TIMEOUT,
        )

    def is_too_many_requests(self, status, response):
        """
        Determines if HTTP request has been made too many times

        Args:
            status (int): HTTP response status code
            response (json): Response Body

        Returns:
            bool: Returns True if this request has been called too many times
        """
        return response is not None and status == HTTPStatus.TOO_MANY_REQUESTS

    def calculate_backoff(self, retry_limit_reset, date_time):
        """
        Calculate the backoff time based on rate limit reset and date time.

        Args:
            retry_limit_reset: The reset time from X-Rate-Limit-Reset header.
            date_time: The current time from the Date header.

        Returns:
            int: The number of seconds to backoff.
        """
        return retry_limit_reset - date_time + 1

    def pause_for_backoff(self, backoff_time):
        """
        Pauses the execution for the backoff period.

        Args:
            backoff_time (int): Number of seconds to pause.
        """
        time.sleep(float(backoff_time))

    def set_custom_headers(self, headers):
        """
        Set custom headers for all future requests.
        """
        logger.debug(f"Setting custom headers: {headers}")
        self._custom_headers.update(headers)

    def set_session(self, session):
        logger.debug("Setting HTTP client session.")
        self._http_client.set_session(session)

    def clear_custom_headers(self):
        """
        Clear custom headers set for future requests.
        """
        logger.debug("Clearing custom headers.")
        self._custom_headers.clear()

    def get_custom_headers(self):
        """
        Get the current custom headers.
        """
        logger.debug("Getting custom headers.")
        return self._custom_headers<|MERGE_RESOLUTION|>--- conflicted
+++ resolved
@@ -1,6 +1,5 @@
 import logging
 import time
-import uuid
 from zscaler.oneapi_http_client import HTTPClient
 from zscaler.oneapi_response import ZscalerAPIResponse
 from zscaler.oneapi_oauth_client import OAuth
@@ -10,7 +9,9 @@
 from http import HTTPStatus
 from zscaler.helpers import convert_keys_to_snake_case, to_lower_camel_case
 
-logger = logging.getLogger(__name__)
+# Setup logging
+logging.basicConfig(level=logging.DEBUG)
+logger = logging.getLogger()
 
 
 class RequestExecutor:
@@ -29,7 +30,6 @@
             cache (object): Cache object for storing request responses.
             http_client (object, optional): Custom HTTP client for making requests.
         """
-        logger.info("Initializing RequestExecutor with provided configuration.")
 
         # Validate and set request timeout
         self._request_timeout = config["client"].get("requestTimeout", 240)  # Default to 240 seconds
@@ -53,7 +53,6 @@
 
         # Initialize base URL based on the cloud setting
         self._base_url = self.get_base_url(self.cloud)
-        logger.debug(f"Base URL set to: {self._base_url}")
 
         # OAuth2 setup
         self._oauth = OAuth(self, self._config)
@@ -90,13 +89,11 @@
         Returns:
             str: The constructed base URL for API requests.
         """
-        logger.debug(f"Determining base URL for cloud: {cloud}")
         if cloud and cloud != "production":
             return f"https://api.{cloud}.zsapi.net"
         return self.BASE_URL
 
     def get_service_type(self, url):
-        logger.debug(f"Determining service type for URL: {url}")
         if "/zia" in url:
             return "zia"
         elif "/zcc" in url:
@@ -120,7 +117,6 @@
 
         # Ensure the final URL is constructed by appending the base URL
         final_url = f"{base_url}/{endpoint.lstrip('/')}"
-
         logger.debug(f"Final URL after service detection and version handling: {final_url}")
 
         # OAuth
@@ -130,11 +126,6 @@
         headers = {**self._default_headers, **headers}
         headers["Authorization"] = f"Bearer {self._oauth._get_access_token()}"
 
-<<<<<<< HEAD
-        # Convert body and params to camelCase before sending
-        if body:
-            body = {to_lower_camel_case(k): v for k, v in body.items()}
-=======
         print(f"Request headers: {headers}")
 
         # Handle ZPA-specific cases, especially the /reorder endpoint which expects a JSON list
@@ -147,7 +138,6 @@
             if body:
                 body = {to_lower_camel_case(k): v for k, v in body.items()}
             json_payload = body
->>>>>>> 9c861bd4
 
         if params:
             params = {to_lower_camel_case(k): v for k, v in params.items()}
@@ -169,11 +159,8 @@
             if params.get("microtenantId") is not None:
                 del params["microtenantId"]
 
-<<<<<<< HEAD
-=======
         print(f"Final request body (before JSON serialization): {json_payload}")
 
->>>>>>> 9c861bd4
         # Construct the request dictionary
         request = {
             "method": method,
@@ -181,10 +168,10 @@
             "json": body,  # Always use 'json' for JSON payloads
             "params": params,
             "headers": headers,
-            "uuid": uuid.uuid4(),
         }
 
-        logger.debug(f"Request created: {request}")
+        print(f"Final request: {request}")
+
         return request, None
 
     def execute(self, request, response_type=None):
@@ -198,8 +185,7 @@
         Returns:
             ZscalerAPIResponse or error
         """
-        logger.info(f"Executing request to URL: {request['url']}")
-        logger.debug(f"Request details: {request}")
+        logger.debug(f"Executing request: {request}")
 
         # Fire the request
         try:
@@ -231,7 +217,7 @@
             logger.error(f"Error in HTTP response: {error}")
             return None, error
 
-        logger.info(f"Successful response from {request['url']}")
+        logger.debug(f"Successful response from {request['url']}")
         logger.debug(f"Response Data: {response_data}")
 
         # Convert response body keys from camelCase to snake_case if response_data is a dict or list
@@ -261,8 +247,7 @@
         Returns:
             request, response, response_body, error
         """
-        logger.info(f"Sending request to URL: {request['url']}")
-        logger.debug(f"Request details: {request}")
+        logger.debug(f"Sending request: {request}")
 
         # Pass both URL and params to create_key
         url_cache_key = self._cache.create_key(request["url"], request["params"])
@@ -273,14 +258,12 @@
 
         # Check if response exists in cache
         if self._cache.contains(url_cache_key):
-            logger.info(f"Cache hit for URL: {request['url']}")
             return self._cache.get(url_cache_key), None
 
         # Send actual request
         request, response, response_body, error = self.fire_request_helper(request, 0, time.time())
 
         if error is None and request["method"].upper() == "GET" and 200 <= response.status_code < 300:
-            logger.info(f"Caching response for URL: {request['url']}")
             self._cache.add(url_cache_key, (response, response_body))
 
         return request, response, response_body, error
@@ -297,19 +280,16 @@
         Returns:
             Tuple of request, response object, response body, and error.
         """
-        logger.debug(f"Attempting request to URL: {request['url']}, attempt {attempts + 1}")
         current_req_start_time = time.time()
         max_retries = self._max_retries
         req_timeout = self._request_timeout
 
         if req_timeout > 0 and (current_req_start_time - request_start_time) > req_timeout:
-            logger.error("Request Timeout exceeded.")
             return None, None, None, Exception("Request Timeout exceeded.")
 
         response, error = self._http_client.send_request(request)
 
         if error:
-            logger.error(f"Error sending request: {error}")
             return None, None, None, error
 
         headers = response.headers
@@ -331,7 +311,6 @@
                 retry_after = int(retry_after.strip("s"))
 
             if not date_time or not retry_limit_reset_headers:
-                logger.error("Missing Date or X-Rate-Limit-Reset headers.")
                 return None, response, response.text, Exception(ERROR_MESSAGE_429_MISSING_DATE_X_RESET)
             # x-ratelimit-reset: The time (in seconds) remaining in the current window after which the rate limit resets.
             # so no need to substract the date unix time
@@ -394,23 +373,19 @@
         """
         Set custom headers for all future requests.
         """
-        logger.debug(f"Setting custom headers: {headers}")
         self._custom_headers.update(headers)
 
     def set_session(self, session):
-        logger.debug("Setting HTTP client session.")
         self._http_client.set_session(session)
 
     def clear_custom_headers(self):
         """
         Clear custom headers set for future requests.
         """
-        logger.debug("Clearing custom headers.")
         self._custom_headers.clear()
 
     def get_custom_headers(self):
         """
         Get the current custom headers.
         """
-        logger.debug("Getting custom headers.")
         return self._custom_headers